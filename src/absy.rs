--- conflicted
+++ resolved
@@ -7,15 +7,9 @@
 
 const BINARY_SEPARATOR: &str = "_b";
 
-<<<<<<< HEAD
-use substitution::Substitution;
-use std::fmt;
-use std::collections::BTreeMap;
-=======
 use std::fmt;
 use std::collections::{BTreeMap};
 use substitution::Substitution;
->>>>>>> c0a4d759
 use field::Field;
 use parameter::Parameter;
 
@@ -110,48 +104,6 @@
     MultipleDefinition(Vec<String>, Expression<T>),
 }
 
-<<<<<<< HEAD
-impl<T: Field> Statement<T> {
-    pub fn is_flattened(&self) -> bool {
-        match *self {
-            Statement::Definition(_, ref x) | Statement::MultipleDefinition(_, ref x) => x.is_flattened(),
-            Statement::Return(ref x) => x.is_flattened(),
-            Statement::Compiler(..) => true,
-            Statement::Condition(ref x, ref y) => {
-                (x.is_linear() && y.is_flattened()) || (x.is_flattened() && y.is_linear())
-            }
-            Statement::For(..) => unimplemented!(), // should not be required, can be implemented later
-        }
-    }
-
-    pub fn apply_substitution(&self, substitution: &Substitution) -> Statement<T> {
-        match *self {
-            Statement::Definition(ref id, ref x) => Statement::Definition(
-                match substitution.get(id) { 
-                    Some(z) => z.clone(), 
-                    None => id.clone() 
-                }, 
-                x.apply_substitution(substitution)
-            ),
-            Statement::MultipleDefinition(ref ids, ref x) => Statement::MultipleDefinition(
-                ids.into_iter().map(|id| substitution.get(id).unwrap().clone()).collect(), 
-                x.apply_substitution(substitution)),
-            Statement::Return(ref x) => Statement::Return(x.apply_substitution(substitution)),
-            Statement::Compiler(ref lhs, ref rhs) => Statement::Compiler(match substitution.get(lhs) { 
-                    Some(z) => z.clone(), 
-                    None => lhs.clone() 
-                }, rhs.clone().apply_substitution(&substitution)),
-            Statement::Condition(ref x, ref y) => {
-                Statement::Condition(x.apply_substitution(substitution), y.apply_substitution(substitution))
-            }
-            Statement::For(..) => unimplemented!(), // should not be required, can be implemented later
-        }
-    }
-}
-
-
-=======
->>>>>>> c0a4d759
 impl<T: Field> fmt::Display for Statement<T> {
     fn fmt(&self, f: &mut fmt::Formatter) -> fmt::Result {
         match *self {
@@ -201,37 +153,6 @@
 }
 
 #[derive(Clone, PartialEq, Serialize, Deserialize)]
-<<<<<<< HEAD
-pub struct Parameter {
-    pub id: String,
-    pub private: bool,
-}
-
-impl Parameter {
-    pub fn apply_substitution(&self, substitution: &Substitution) -> Parameter {
-        Parameter {
-            id: substitution.get(&self.id).unwrap().to_string(),
-            private: self.private
-        }
-    }
-}
-
-impl fmt::Display for Parameter {
-    fn fmt(&self, f: &mut fmt::Formatter) -> fmt::Result {
-        let visibility = if self.private { "private " } else { "" };
-        write!(f, "{}{}", visibility, self.id)
-    }
-}
-
-impl fmt::Debug for Parameter {
-    fn fmt(&self, f: &mut fmt::Formatter) -> fmt::Result {
-        write!(f, "Parameter(id: {:?})", self.id)
-    }
-}
-
-#[derive(Clone, PartialEq, Serialize, Deserialize)]
-=======
->>>>>>> c0a4d759
 pub enum Expression<T: Field> {
     Number(T),
     Identifier(String),
